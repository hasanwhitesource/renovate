--- conflicted
+++ resolved
@@ -367,11 +367,7 @@
 
 To handle the case where the underlying Git processes appear to hang, configure the timeout with the number of milliseconds to wait after last received content on either `stdOut` or `stdErr` streams before sending a `SIGINT` kill message.
 
-<<<<<<< HEAD
-The value must be between `2000` and `60000` (milliseconds) inclusive.
-=======
 The value must be between `2000` and `6000` (milliseconds) inclusive.
->>>>>>> 9552929e
 
 ## gitUrl
 
