import is from '@sindresorhus/is';
import { quote } from 'shlex';
import upath from 'upath';
import { getAdminConfig } from '../../config/admin';
import {
  SYSTEM_INSUFFICIENT_DISK_SPACE,
  TEMPORARY_ERROR,
} from '../../constants/error-messages';
import {
  PLATFORM_TYPE_GITHUB,
  PLATFORM_TYPE_GITLAB,
} from '../../constants/platforms';
import * as datasourcePackagist from '../../datasource/packagist';
import { logger } from '../../logger';
import { HostRule } from '../../types';
import { ExecOptions, exec } from '../../util/exec';
import {
  deleteLocalFile,
  ensureDir,
  ensureLocalDir,
  getSiblingFileName,
  localPathExists,
  readLocalFile,
  writeLocalFile,
} from '../../util/fs';
import { getRepoStatus } from '../../util/git';
import * as hostRules from '../../util/host-rules';
<<<<<<< HEAD
import { parseUrl } from '../../util/url';
import { UpdateArtifact, UpdateArtifactsResult } from '../common';
=======
import type { UpdateArtifact, UpdateArtifactsResult } from '../types';
>>>>>>> ccdb09fe
import { composerVersioningId, getConstraint } from './utils';

interface UserPass {
  username: string;
  password: string;
}

interface AuthJson {
  'github-oauth'?: Record<string, string>;
  'gitlab-token'?: Record<string, string>;
  'http-basic'?: Record<string, UserPass>;
}

function getHost({
  hostName,
  domainName,
  endpoint,
  baseUrl,
}: HostRule): string | null {
  let host = hostName || domainName;
  if (!host) {
    try {
      host = endpoint || baseUrl;
      host = parseUrl(host).host;
    } catch (err) {
      logger.warn(`Composer: can't parse ${host}`);
      host = null;
    }
  }
  return host;
}

function getAuthJson(): string | null {
  const authJson: AuthJson = {};

  const githubCredentials = hostRules.find({
    hostType: PLATFORM_TYPE_GITHUB,
    url: 'https://api.github.com/',
  });
  if (githubCredentials?.token) {
    authJson['github-oauth'] = {
      'github.com': githubCredentials.token.replace('x-access-token:', ''),
    };
  }

  const gitlabCredentials = hostRules.find({
    hostType: PLATFORM_TYPE_GITLAB,
    url: 'https://gitlab.com/api/v4/',
  });
  if (gitlabCredentials?.token) {
    authJson['gitlab-token'] = {
      'gitlab.com': gitlabCredentials.token,
    };
  }

  hostRules
    .findAll({ hostType: datasourcePackagist.id })
    ?.forEach((hostRule) => {
      const { username, password } = hostRule;
      const host = getHost(hostRule);
      if (host && username && password) {
        authJson['http-basic'] = authJson['http-basic'] || {};
        authJson['http-basic'][host] = { username, password };
      }
    });

  return is.emptyObject(authJson) ? null : JSON.stringify(authJson);
}

export async function updateArtifacts({
  packageFileName,
  updatedDeps,
  newPackageFileContent,
  config,
}: UpdateArtifact): Promise<UpdateArtifactsResult[] | null> {
  logger.debug(`composer.updateArtifacts(${packageFileName})`);

  const cacheDir =
    process.env.COMPOSER_CACHE_DIR ||
    upath.join(config.cacheDir, './others/composer');
  await ensureDir(cacheDir);
  logger.debug(`Using composer cache ${cacheDir}`);

  const lockFileName = packageFileName.replace(/\.json$/, '.lock');
  const existingLockFileContent = await readLocalFile(lockFileName);
  if (!existingLockFileContent) {
    logger.debug('No composer.lock found');
    return null;
  }

  const vendorDir = getSiblingFileName(packageFileName, 'vendor');
  const commitVendorFiles = await localPathExists(vendorDir);
  await ensureLocalDir(vendorDir);
  try {
    await writeLocalFile(packageFileName, newPackageFileContent);
    if (config.isLockFileMaintenance) {
      await deleteLocalFile(lockFileName);
    }

    const execOptions: ExecOptions = {
      cwdFile: packageFileName,
      extraEnv: {
        COMPOSER_CACHE_DIR: cacheDir,
        COMPOSER_AUTH: getAuthJson(),
      },
      docker: {
        image: 'renovate/composer',
        tagConstraint: getConstraint(config),
        tagScheme: composerVersioningId,
      },
    };
    const cmd = 'composer';
    let args: string;
    if (config.isLockFileMaintenance) {
      args = 'install';
    } else {
      args =
        ('update ' + updatedDeps.map(quote).join(' ')).trim() +
        ' --with-dependencies';
    }
    if (config.composerIgnorePlatformReqs) {
      args += ' --ignore-platform-reqs';
    }
    args += ' --no-ansi --no-interaction';
    if (getAdminConfig().trustLevel !== 'high' || config.ignoreScripts) {
      args += ' --no-scripts --no-autoloader';
    }
    logger.debug({ cmd, args }, 'composer command');
    await exec(`${cmd} ${args}`, execOptions);
    const status = await getRepoStatus();
    if (!status.modified.includes(lockFileName)) {
      return null;
    }
    logger.debug('Returning updated composer.lock');
    const res: UpdateArtifactsResult[] = [
      {
        file: {
          name: lockFileName,
          contents: await readLocalFile(lockFileName),
        },
      },
    ];

    if (!commitVendorFiles) {
      return res;
    }

    logger.debug(`Commiting vendor files in ${vendorDir}`);
    for (const f of [...status.modified, ...status.not_added]) {
      if (f.startsWith(vendorDir)) {
        res.push({
          file: {
            name: f,
            contents: await readLocalFile(f),
          },
        });
      }
    }
    for (const f of status.deleted) {
      res.push({
        file: {
          name: '|delete|',
          contents: f,
        },
      });
    }

    return res;
  } catch (err) {
    // istanbul ignore if
    if (err.message === TEMPORARY_ERROR) {
      throw err;
    }
    if (
      err.message?.includes(
        'Your requirements could not be resolved to an installable set of packages.'
      )
    ) {
      logger.info('Composer requirements cannot be resolved');
    } else if (err.message?.includes('write error (disk full?)')) {
      throw new Error(SYSTEM_INSUFFICIENT_DISK_SPACE);
    } else {
      logger.debug({ err }, 'Failed to generate composer.lock');
    }
    return [
      {
        artifactError: {
          lockFile: lockFileName,
          stderr: err.message,
        },
      },
    ];
  }
}<|MERGE_RESOLUTION|>--- conflicted
+++ resolved
@@ -25,12 +25,8 @@
 } from '../../util/fs';
 import { getRepoStatus } from '../../util/git';
 import * as hostRules from '../../util/host-rules';
-<<<<<<< HEAD
 import { parseUrl } from '../../util/url';
-import { UpdateArtifact, UpdateArtifactsResult } from '../common';
-=======
 import type { UpdateArtifact, UpdateArtifactsResult } from '../types';
->>>>>>> ccdb09fe
 import { composerVersioningId, getConstraint } from './utils';
 
 interface UserPass {
