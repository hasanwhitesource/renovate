<<<<<<< HEAD
import { Release } from '../../../datasource';
=======
import URL from 'url';
import type { Release } from '../../../datasource/types';
>>>>>>> ccdb09fe
import { logger } from '../../../logger';
import * as memCache from '../../../util/cache/memory';
import * as packageCache from '../../../util/cache/package';
import { regEx } from '../../../util/regex';
import { parseUrl } from '../../../util/url';
import * as allVersioning from '../../../versioning';
import type { BranchUpgradeConfig } from '../../types';
import { getTags } from './gitlab';
import { addReleaseNotes } from './release-notes';
import type { ChangeLogRelease, ChangeLogResult } from './types';

const cacheNamespace = 'changelog-gitlab-release';

function getCachedTags(
  endpoint: string,
  versionScheme: string,
  repository: string
): Promise<string[]> {
  const cacheKey = `getTags-${endpoint}-${versionScheme}-${repository}`;
  const cachedResult = memCache.get<Promise<string[]>>(cacheKey);
  // istanbul ignore if
  if (cachedResult !== undefined) {
    return cachedResult;
  }
  const promisedRes = getTags(endpoint, repository);
  memCache.set(cacheKey, promisedRes);
  return promisedRes;
}

export async function getChangeLogJSON({
  versioning,
  currentVersion,
  newVersion,
  sourceUrl,
  releases,
  depName,
  manager,
}: BranchUpgradeConfig): Promise<ChangeLogResult | null> {
  logger.trace('getChangeLogJSON for gitlab');
  const version = allVersioning.get(versioning);
  const { protocol, host, pathname } = parseUrl(sourceUrl);
  logger.trace({ protocol, host, pathname }, 'Protocol, host, pathname');
  const baseUrl = protocol.concat('//', host, '/');
  const apiBaseUrl = baseUrl.concat('api/v4/');
  const repository = pathname
    .slice(1)
    .replace(/\/$/, '')
    .replace(/\.git$/, '');
  if (repository.split('/').length < 2) {
    logger.info({ sourceUrl }, 'Invalid gitlab URL found');
    return null;
  }
  if (!releases?.length) {
    logger.debug('No releases');
    return null;
  }
  // This extra filter/sort should not be necessary, but better safe than sorry
  const validReleases = [...releases]
    .filter((release) => version.isVersion(release.version))
    .sort((a, b) => version.sortVersions(a.version, b.version));

  if (validReleases.length < 2) {
    logger.debug('Not enough valid releases');
    return null;
  }

  let tags: string[];

  async function getRef(release: Release): Promise<string | null> {
    if (!tags) {
      tags = await getCachedTags(apiBaseUrl, versioning, repository);
    }
    const regex = regEx(`(?:${depName}|release)[@-]`);
    const tagName = tags
      .filter((tag) => version.isVersion(tag.replace(regex, '')))
      .find((tag) => version.equals(tag.replace(regex, ''), release.version));
    if (tagName) {
      return tagName;
    }
    if (release.gitRef) {
      return release.gitRef;
    }
    return null;
  }

  function getCacheKey(prev: string, next: string): string {
    return `${manager}:${depName}:${prev}:${next}`;
  }

  const changelogReleases: ChangeLogRelease[] = [];
  // compare versions
  const include = (v: string): boolean =>
    version.isGreaterThan(v, currentVersion) &&
    !version.isGreaterThan(v, newVersion);
  for (let i = 1; i < validReleases.length; i += 1) {
    const prev = validReleases[i - 1];
    const next = validReleases[i];
    if (include(next.version)) {
      let release = await packageCache.get(
        cacheNamespace,
        getCacheKey(prev.version, next.version)
      );
      if (!release) {
        release = {
          version: next.version,
          date: next.releaseTimestamp,
          // put empty changes so that existing templates won't break
          changes: [],
          compare: {},
        };
        const prevHead = await getRef(prev);
        const nextHead = await getRef(next);
        if (prevHead && nextHead) {
          release.compare.url = `${baseUrl}${repository}/compare/${prevHead}...${nextHead}`;
        }
        const cacheMinutes = 55;
        await packageCache.set(
          cacheNamespace,
          getCacheKey(prev.version, next.version),
          release,
          cacheMinutes
        );
      }
      changelogReleases.unshift(release);
    }
  }

  let res: ChangeLogResult = {
    project: {
      apiBaseUrl,
      baseUrl,
      gitlab: repository,
      repository: sourceUrl,
      depName,
    },
    versions: changelogReleases,
  };

  res = await addReleaseNotes(res);

  return res;
}<|MERGE_RESOLUTION|>--- conflicted
+++ resolved
@@ -1,9 +1,4 @@
-<<<<<<< HEAD
-import { Release } from '../../../datasource';
-=======
-import URL from 'url';
 import type { Release } from '../../../datasource/types';
->>>>>>> ccdb09fe
 import { logger } from '../../../logger';
 import * as memCache from '../../../util/cache/memory';
 import * as packageCache from '../../../util/cache/package';
