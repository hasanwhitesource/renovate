import semver from 'semver';
import { logger } from '../../../logger';
import { newlineRegex, regEx } from '../../../util/regex';
import { GoDatasource } from '../../datasource/go';
import { GolangVersionDatasource } from '../../datasource/golang-version';
import { isVersion } from '../../versioning/semver';
import type { PackageDependency, PackageFile } from '../types';
import type { MultiLineParseResult } from './types';

function getDep(
  lineNumber: number,
  match: RegExpMatchArray,
  type: string
): PackageDependency {
  const [, , currentValue] = match;
  let [, depName] = match;
  depName = depName.replace(regEx(/"/g), '');
  const dep: PackageDependency = {
    managerData: {
      lineNumber,
    },
    depName,
    depType: type,
    currentValue,
  };
  if (isVersion(currentValue)) {
    dep.datasource = GoDatasource.id;
  } else {
    dep.skipReason = 'unsupported-version';
  }
  const digestMatch = regEx(/v0\.0.0-\d{14}-([a-f0-9]{12})/).exec(currentValue);
  if (digestMatch) {
    [, dep.currentDigest] = digestMatch;
    dep.digestOneAndOnly = true;
  }
  return dep;
}

function getGoDep(lineNumber: number, goVer: string): PackageDependency {
  return {
    managerData: {
      lineNumber,
    },
    depName: 'go',
    depType: 'golang',
    currentValue: goVer,
    datasource: GolangVersionDatasource.id,
    versioning: 'npm',
    rangeStrategy: 'replace',
  };
}

export function extractPackageFile(content: string): PackageFile | null {
  logger.trace({ content }, 'gomod.extractPackageFile()');
  const constraints: Record<string, any> = {};
  const deps: PackageDependency[] = [];
  try {
    const lines = content.split(newlineRegex);
    for (let lineNumber = 0; lineNumber < lines.length; lineNumber += 1) {
      const line = lines[lineNumber];
      const goVer = line.startsWith('go ') ? line.replace('go ', '') : null;
      if (goVer && semver.validRange(goVer)) {
        const dep = getGoDep(lineNumber, goVer);
        deps.push(dep);
        constraints.go = line.replace('go ', '^');
      }
      const replaceMatch = regEx(
        /^replace\s+[^\s]+[\s]+[=][>]\s+([^\s]+)\s+([^\s]+)/
      ).exec(line);
      if (replaceMatch) {
        const dep = getDep(lineNumber, replaceMatch, 'replace');
        deps.push(dep);
      }
      const requireMatch = regEx(/^require\s+([^\s]+)\s+([^\s]+)/).exec(line);
      if (requireMatch && !line.endsWith('// indirect')) {
        logger.trace({ lineNumber }, `require line: "${line}"`);
        const dep = getDep(lineNumber, requireMatch, 'require');
        deps.push(dep);
      }
      if (line.trim() === 'require (') {
        logger.trace(`Matched multi-line require on line ${lineNumber}`);
        const matcher = regEx(/^\s+([^\s]+)\s+([^\s]+)/);
<<<<<<< HEAD
        const { newLine, detectedDeps } = parseMultiLine(
=======
        const { reachedLine, detectedDeps } = parseMultiLine(
>>>>>>> 2546c03f
          lineNumber,
          lines,
          matcher,
          'require'
        );
<<<<<<< HEAD
        lineNumber = newLine;
        deps.push(...detectedDeps);
      } else if (line.trim() === 'replace (') {
        logger.trace(`Matched multi-line replace on line ${lineNumber}`);
        const matcher = regEx(/^\s+[^\s]+[\s]+[=][>]\s+([^\s]+)\s+([^\s]+)/);
        const { newLine, detectedDeps } = parseMultiLine(
          lineNumber,
          lines,
          matcher,
          'replace'
        );
        lineNumber = newLine;
=======
        lineNumber = reachedLine;
>>>>>>> 2546c03f
        deps.push(...detectedDeps);
      }
    }
  } catch (err) /* istanbul ignore next */ {
    logger.warn({ err }, 'Error extracting go modules');
  }
  if (!deps.length) {
    return null;
  }
  return { constraints, deps };
}

function parseMultiLine(
<<<<<<< HEAD
  lineNumber: number,
  lines: string[],
  matchRegex: RegExp,
  blockType: string
): { newLine: number; detectedDeps: PackageDependency[] } {
  const deps: PackageDependency[] = [];
  let currentLineNumber = lineNumber;
  let line = '';
  do {
    currentLineNumber += 1;
    line = lines[currentLineNumber];
    const multiMatch = matchRegex.exec(line);
    logger.trace(`${blockType}: "${line}"`);
    if (multiMatch && !line.endsWith('// indirect')) {
      logger.trace(
        { currentLine: currentLineNumber },
        `${blockType} line: "${line}"`
      );
      const dep = getDep(currentLineNumber, multiMatch, blockType);
=======
  startingLine: number,
  lines: string[],
  matchRegex: RegExp,
  blockType: 'require' | 'replace'
): MultiLineParseResult {
  const deps: PackageDependency[] = [];
  let lineNumber = startingLine;
  let line = '';
  do {
    lineNumber += 1;
    line = lines[lineNumber];
    const multiMatch = matchRegex.exec(line);
    logger.trace(`${blockType}: "${line}"`);
    if (multiMatch && !line.endsWith('// indirect')) {
      logger.trace({ lineNumber }, `${blockType} line: "${line}"`);
      const dep = getDep(lineNumber, multiMatch, blockType);
>>>>>>> 2546c03f
      dep.managerData!.multiLine = true;
      deps.push(dep);
    } else if (line.trim() !== ')') {
      logger.trace(`No multi-line match: ${line}`);
    }
  } while (line.trim() !== ')');
<<<<<<< HEAD
  return { newLine: currentLineNumber, detectedDeps: deps };
=======
  return { reachedLine: lineNumber, detectedDeps: deps };
>>>>>>> 2546c03f
}<|MERGE_RESOLUTION|>--- conflicted
+++ resolved
@@ -80,32 +80,24 @@
       if (line.trim() === 'require (') {
         logger.trace(`Matched multi-line require on line ${lineNumber}`);
         const matcher = regEx(/^\s+([^\s]+)\s+([^\s]+)/);
-<<<<<<< HEAD
-        const { newLine, detectedDeps } = parseMultiLine(
-=======
         const { reachedLine, detectedDeps } = parseMultiLine(
->>>>>>> 2546c03f
           lineNumber,
           lines,
           matcher,
           'require'
         );
-<<<<<<< HEAD
-        lineNumber = newLine;
+        lineNumber = reachedLine;
         deps.push(...detectedDeps);
       } else if (line.trim() === 'replace (') {
         logger.trace(`Matched multi-line replace on line ${lineNumber}`);
         const matcher = regEx(/^\s+[^\s]+[\s]+[=][>]\s+([^\s]+)\s+([^\s]+)/);
-        const { newLine, detectedDeps } = parseMultiLine(
+        const { reachedLine, detectedDeps } = parseMultiLine(
           lineNumber,
           lines,
           matcher,
           'replace'
         );
-        lineNumber = newLine;
-=======
         lineNumber = reachedLine;
->>>>>>> 2546c03f
         deps.push(...detectedDeps);
       }
     }
@@ -119,27 +111,6 @@
 }
 
 function parseMultiLine(
-<<<<<<< HEAD
-  lineNumber: number,
-  lines: string[],
-  matchRegex: RegExp,
-  blockType: string
-): { newLine: number; detectedDeps: PackageDependency[] } {
-  const deps: PackageDependency[] = [];
-  let currentLineNumber = lineNumber;
-  let line = '';
-  do {
-    currentLineNumber += 1;
-    line = lines[currentLineNumber];
-    const multiMatch = matchRegex.exec(line);
-    logger.trace(`${blockType}: "${line}"`);
-    if (multiMatch && !line.endsWith('// indirect')) {
-      logger.trace(
-        { currentLine: currentLineNumber },
-        `${blockType} line: "${line}"`
-      );
-      const dep = getDep(currentLineNumber, multiMatch, blockType);
-=======
   startingLine: number,
   lines: string[],
   matchRegex: RegExp,
@@ -156,16 +127,11 @@
     if (multiMatch && !line.endsWith('// indirect')) {
       logger.trace({ lineNumber }, `${blockType} line: "${line}"`);
       const dep = getDep(lineNumber, multiMatch, blockType);
->>>>>>> 2546c03f
       dep.managerData!.multiLine = true;
       deps.push(dep);
     } else if (line.trim() !== ')') {
       logger.trace(`No multi-line match: ${line}`);
     }
   } while (line.trim() !== ')');
-<<<<<<< HEAD
-  return { newLine: currentLineNumber, detectedDeps: deps };
-=======
   return { reachedLine: lineNumber, detectedDeps: deps };
->>>>>>> 2546c03f
 }