--- conflicted
+++ resolved
@@ -2,12 +2,8 @@
 import { PrState } from '../../types';
 import { HttpOptions, HttpPostOptions, HttpResponse } from '../../util/http';
 import { BitbucketServerHttp } from '../../util/http/bitbucket-server';
-<<<<<<< HEAD
 import { parseUrl } from '../../util/url';
-import { BbsPr, BbsRestPr } from './types';
-=======
 import type { BbsPr, BbsRestPr } from './types';
->>>>>>> ccdb09fe
 
 const BITBUCKET_INVALID_REVIEWERS_EXCEPTION =
   'com.atlassian.bitbucket.pull.InvalidPullRequestReviewersException';
