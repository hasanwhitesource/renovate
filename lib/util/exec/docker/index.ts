--- conflicted
+++ resolved
@@ -202,13 +202,7 @@
 ): Promise<string> {
   const { envVars, cwd, tagScheme, tagConstraint } = options;
   let image = options.image;
-<<<<<<< HEAD
   const volumes = options.volumes ?? [];
-  const preCommands = options.preCommands ?? [];
-  const postCommands = options.postCommands ?? [];
-=======
-  const volumes = options.volumes || [];
->>>>>>> 12f467af
   const {
     localDir,
     cacheDir,
